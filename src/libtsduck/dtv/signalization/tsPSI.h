--- conflicted
+++ resolved
@@ -771,53 +771,31 @@
     //---------------------------------------------------------------------
 
     enum : DID {
-<<<<<<< HEAD
-        MPEG_EDID_OBJ_DESC_UPD   = 0x02, //!< Ext.DID for ObjectDescriptorUpdate.
-        MPEG_EDID_HEVC_TIM_HRD   = 0x03, //!< Ext.DID for HEVC_timing_and_HRD_descriptor.
-        MPEG_EDID_AF_EXT         = 0x04, //!< Ext.DID for AF_extensions_descriptor
-        MPEG_EDID_HEVC_OP_POINT  = 0x05, //!< Ext.DID for HEVC_operation_point_descriptor
-        MPEG_EDID_HEVC_HIER_EXT  = 0x06, //!< Ext.DID for HEVC_hierarchy_extension_descriptor
-        MPEG_EDID_GREEN_EXT      = 0x07, //!< Ext.DID for green_extension_descriptor
-        MPEG_EDID_MPH3D_AUDIO    = 0x08, //!< Ext.DID for MPEGH_3D_audio_descriptor
-        MPEG_EDID_MPH3D_CONFIG   = 0x09, //!< Ext.DID for MPEGH_3D_audio_config_descriptor
-        MPEG_EDID_MPH3D_SCENE    = 0x0A, //!< Ext.DID for MPEGH_3D_audio_scene_descriptor
-        MPEG_EDID_MPH3D_TEXT     = 0x0B, //!< Ext.DID for MPEGH_3D_audio_text_label_descriptor
-        MPEG_EDID_MPH3D_MULTI    = 0x0C, //!< Ext.DID for MPEGH_3D_audio_multi_stream_descriptor
-        MPEG_EDID_MPH3D_DRCLOUD  = 0x0D, //!< Ext.DID for MPEGH_3D_audio_DRC_loudness_descriptor
-        MPEG_EDID_MPH3D_COMMAND  = 0x0E, //!< Ext.DID for MPEGH_3D_audio_command_descriptor
-        MPEG_EDID_QUALITY_EXT    = 0x0F, //!< Ext.DID for quality_extension_descriptor
-        MPEG_EDID_VIRT_SEGMENT   = 0x10, //!< Ext.DID for virtual_segmentation_descriptor
-        MPEG_EDID_VVC_TIM_HRD    = 0x15, //!< Ext.DID for VVC_timing_and_HRD_descriptor.
-        MPEG_EDID_EVC_TIM_HRD    = 0x16, //!< Ext.DID for EVC_timing_and_HRD_descriptor.
-        MPEG_EDID_LCEVC_VIDEO    = 0x17, //!< Ext.DID for LCEVC_video_descriptor.
-        MPEG_EDID_LCEVC_LINKAGE  = 0x18, //!< Ext.DID for LCEVC_linkage_descriptor.
-=======
-        MPEG_EDID_OBJ_DESC_UPD  = 0x02, //!< Ext.DID for ObjectDescriptorUpdate.
-        MPEG_EDID_HEVC_TIM_HRD  = 0x03, //!< Ext.DID for HEVC_timing_and_HRD_descriptor.
-        MPEG_EDID_AF_EXT        = 0x04, //!< Ext.DID for AF_extensions_descriptor
-        MPEG_EDID_HEVC_OP_POINT = 0x05, //!< Ext.DID for HEVC_operation_point_descriptor
-        MPEG_EDID_HEVC_HIER_EXT = 0x06, //!< Ext.DID for HEVC_hierarchy_extension_descriptor
-        MPEG_EDID_GREEN_EXT     = 0x07, //!< Ext.DID for green_extension_descriptor
-        MPEG_EDID_MPH3D_AUDIO   = 0x08, //!< Ext.DID for MPEGH_3D_audio_descriptor
-        MPEG_EDID_MPH3D_CONFIG  = 0x09, //!< Ext.DID for MPEGH_3D_audio_config_descriptor
-        MPEG_EDID_MPH3D_SCENE   = 0x0A, //!< Ext.DID for MPEGH_3D_audio_scene_descriptor
-        MPEG_EDID_MPH3D_TEXT    = 0x0B, //!< Ext.DID for MPEGH_3D_audio_text_label_descriptor
-        MPEG_EDID_MPH3D_MULTI   = 0x0C, //!< Ext.DID for MPEGH_3D_audio_multi_stream_descriptor
-        MPEG_EDID_MPH3D_DRCLOUD = 0x0D, //!< Ext.DID for MPEGH_3D_audio_DRC_loudness_descriptor
-        MPEG_EDID_MPH3D_COMMAND = 0x0E, //!< Ext.DID for MPEGH_3D_audio_command_descriptor
-        MPEG_EDID_QUALITY_EXT   = 0x0F, //!< Ext.DID for quality_extension_descriptor
-        MPEG_EDID_VIRT_SEGMENT  = 0x10, //!< Ext.DID for virtual_segmentation_descriptor
+        MPEG_EDID_OBJ_DESC_UPD       = 0x02, //!< Ext.DID for ObjectDescriptorUpdate.
+        MPEG_EDID_HEVC_TIM_HRD       = 0x03, //!< Ext.DID for HEVC_timing_and_HRD_descriptor.
+        MPEG_EDID_AF_EXT             = 0x04, //!< Ext.DID for AF_extensions_descriptor
+        MPEG_EDID_HEVC_OP_POINT      = 0x05, //!< Ext.DID for HEVC_operation_point_descriptor
+        MPEG_EDID_HEVC_HIER_EXT      = 0x06, //!< Ext.DID for HEVC_hierarchy_extension_descriptor
+        MPEG_EDID_GREEN_EXT          = 0x07, //!< Ext.DID for green_extension_descriptor
+        MPEG_EDID_MPH3D_AUDIO        = 0x08, //!< Ext.DID for MPEGH_3D_audio_descriptor
+        MPEG_EDID_MPH3D_CONFIG       = 0x09, //!< Ext.DID for MPEGH_3D_audio_config_descriptor
+        MPEG_EDID_MPH3D_SCENE        = 0x0A, //!< Ext.DID for MPEGH_3D_audio_scene_descriptor
+        MPEG_EDID_MPH3D_TEXT         = 0x0B, //!< Ext.DID for MPEGH_3D_audio_text_label_descriptor
+        MPEG_EDID_MPH3D_MULTI        = 0x0C, //!< Ext.DID for MPEGH_3D_audio_multi_stream_descriptor
+        MPEG_EDID_MPH3D_DRCLOUD      = 0x0D, //!< Ext.DID for MPEGH_3D_audio_DRC_loudness_descriptor
+        MPEG_EDID_MPH3D_COMMAND      = 0x0E, //!< Ext.DID for MPEGH_3D_audio_command_descriptor
+        MPEG_EDID_QUALITY_EXT        = 0x0F, //!< Ext.DID for quality_extension_descriptor
+        MPEG_EDID_VIRT_SEGMENT       = 0x10, //!< Ext.DID for virtual_segmentation_descriptor
         MPEG_EDID_TIMED_METADATA_EXT = 0x11, //!< Ext.DID for timed_metadata_extension_descriptor
-        MPEG_EDID_HEVC_TILE_SSTRM = 0x12, //!< Ext.DID for HEVC_tile_substream_descriptor
-        MPEG_EDID_HEVC_SUBREGION = 0x13, //!< Ext.DID for HEVC_subregion_descriptor
-        MPEG_EDID_JXS_VIDEO     = 0x14, //!< Ext.DID for JXS_video_descriptor
-        MPEG_EDID_VVC_TIM_HRD   = 0x15, //!< Ext.DID for VVC_timing_and_HRD_descriptor.
-        MPEG_EDID_EVC_TIM_HRD   = 0x16, //!< Ext.DID for EVC_timing_and_HRD_descriptor.
-        MPEG_EDID_LCEVC_VIDEO   = 0x17, //!< Ext.DID for LCEVC_video_descriptor.
-        MPEG_EDID_LCEVC_LINKAGE = 0x18, //!< Ext.DID for LCEVC_linkage_descriptor.
->>>>>>> 695e47e2
-        MPEG_EDID_MEDIA_SVC_KIND = 0x19, //!< Ext.DID for Media_service_kind_descriptor
-        MPEG_EDID_NULL           = 0xFF, //!< Invalid EDID value, can be used as placeholder.
+        MPEG_EDID_HEVC_TILE_SSTRM    = 0x12, //!< Ext.DID for HEVC_tile_substream_descriptor
+        MPEG_EDID_HEVC_SUBREGION     = 0x13, //!< Ext.DID for HEVC_subregion_descriptor
+        MPEG_EDID_JXS_VIDEO          = 0x14, //!< Ext.DID for JXS_video_descriptor
+        MPEG_EDID_VVC_TIM_HRD        = 0x15, //!< Ext.DID for VVC_timing_and_HRD_descriptor.
+        MPEG_EDID_EVC_TIM_HRD        = 0x16, //!< Ext.DID for EVC_timing_and_HRD_descriptor.
+        MPEG_EDID_LCEVC_VIDEO        = 0x17, //!< Ext.DID for LCEVC_video_descriptor.
+        MPEG_EDID_LCEVC_LINKAGE      = 0x18, //!< Ext.DID for LCEVC_linkage_descriptor.
+        MPEG_EDID_MEDIA_SVC_KIND     = 0x19, //!< Ext.DID for Media_service_kind_descriptor
+        MPEG_EDID_NULL               = 0xFF, //!< Invalid EDID value, can be used as placeholder.
     };
 
 
