//----------------------------------------------------------------------------
//
// TSDuck - The MPEG Transport Stream Toolkit
// Copyright (c) 2005-2020, Thierry Lelegard
// All rights reserved.
//
// Redistribution and use in source and binary forms, with or without
// modification, are permitted provided that the following conditions are met:
//
// 1. Redistributions of source code must retain the above copyright notice,
//    this list of conditions and the following disclaimer.
// 2. Redistributions in binary form must reproduce the above copyright
//    notice, this list of conditions and the following disclaimer in the
//    documentation and/or other materials provided with the distribution.
//
// THIS SOFTWARE IS PROVIDED BY THE COPYRIGHT HOLDERS AND CONTRIBUTORS "AS IS"
// AND ANY EXPRESS OR IMPLIED WARRANTIES, INCLUDING, BUT NOT LIMITED TO, THE
// IMPLIED WARRANTIES OF MERCHANTABILITY AND FITNESS FOR A PARTICULAR PURPOSE
// ARE DISCLAIMED. IN NO EVENT SHALL THE COPYRIGHT OWNER OR CONTRIBUTORS BE
// LIABLE FOR ANY DIRECT, INDIRECT, INCIDENTAL, SPECIAL, EXEMPLARY, OR
// CONSEQUENTIAL DAMAGES (INCLUDING, BUT NOT LIMITED TO, PROCUREMENT OF
// SUBSTITUTE GOODS OR SERVICES; LOSS OF USE, DATA, OR PROFITS; OR BUSINESS
// INTERRUPTION) HOWEVER CAUSED AND ON ANY THEORY OF LIABILITY, WHETHER IN
// CONTRACT, STRICT LIABILITY, OR TORT (INCLUDING NEGLIGENCE OR OTHERWISE)
// ARISING IN ANY WAY OUT OF THE USE OF THIS SOFTWARE, EVEN IF ADVISED OF
// THE POSSIBILITY OF SUCH DAMAGE.
//
//----------------------------------------------------------------------------
//!
//!  @file
//!  Version identification of TSDuck.
//!
//----------------------------------------------------------------------------

#pragma once
//!
//! TSDuck major version.
//!
#define TS_VERSION_MAJOR 3
//!
//! TSDuck minor version.
//!
#define TS_VERSION_MINOR 20
//!
//! TSDuck commit number (automatically updated by Git hooks).
//!
<<<<<<< HEAD
#define TS_COMMIT 1596
=======
#define TS_COMMIT 1598
>>>>>>> 7488a69f
<|MERGE_RESOLUTION|>--- conflicted
+++ resolved
@@ -44,8 +44,4 @@
 //!
 //! TSDuck commit number (automatically updated by Git hooks).
 //!
-<<<<<<< HEAD
-#define TS_COMMIT 1596
-=======
-#define TS_COMMIT 1598
->>>>>>> 7488a69f
+#define TS_COMMIT 1599