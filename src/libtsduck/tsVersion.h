--- conflicted
+++ resolved
@@ -23,8 +23,4 @@
 //!
 //! TSDuck commit number (automatically updated by Git hooks).
 //!
-<<<<<<< HEAD
-#define TS_COMMIT 3588
-=======
-#define TS_COMMIT 3587
->>>>>>> 1ae67f74
+#define TS_COMMIT 3589